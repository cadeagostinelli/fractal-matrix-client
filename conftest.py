import pytest
<<<<<<< HEAD
from aioresponses import aioresponses
=======
>>>>>>> 4385f4e0
from fractal.matrix.async_client import FractalAsyncClient


@pytest.fixture
def test_fractal_async_client():
    test_object = FractalAsyncClient()
    print("work")
    return test_object


<<<<<<< HEAD
@pytest.fixture
def mock_aiohttp_client():
    with aioresponses() as m:
        yield m
=======
@pytest.fixture()
def mock_async_context_manager():
    class AsyncContextManager:
        async def __aenter__(self):
            # Perform setup actions here
            yield "async_context_value"

        async def __aexit__(self, exc_type, exc, tb):
            # Perform cleanup actions here
            pass

    return AsyncContextManager
>>>>>>> 4385f4e0
<|MERGE_RESOLUTION|>--- conflicted
+++ resolved
@@ -1,8 +1,5 @@
 import pytest
-<<<<<<< HEAD
 from aioresponses import aioresponses
-=======
->>>>>>> 4385f4e0
 from fractal.matrix.async_client import FractalAsyncClient
 
 
@@ -13,12 +10,11 @@
     return test_object
 
 
-<<<<<<< HEAD
 @pytest.fixture
 def mock_aiohttp_client():
     with aioresponses() as m:
         yield m
-=======
+
 @pytest.fixture()
 def mock_async_context_manager():
     class AsyncContextManager:
@@ -30,5 +26,4 @@
             # Perform cleanup actions here
             pass
 
-    return AsyncContextManager
->>>>>>> 4385f4e0
+    return AsyncContextManager