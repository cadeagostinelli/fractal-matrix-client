import asyncio
import os
from builtins import super
from copy import deepcopy
from unittest.mock import AsyncMock, MagicMock, patch

import aiohttp
import pytest
from aioresponses import aioresponses
from fractal.matrix import MatrixClient, get_homeserver_for_matrix_id
from fractal.matrix.async_client import FractalAsyncClient, parse_matrix_id
from fractal.matrix.exceptions import (
    UnknownDiscoveryInfoException,
    WellKnownNotFoundException,
)
from nio import (
    AsyncClient,
    DeviceList,
    DeviceOneTimeKeyCount,
    DiscoveryInfoError,
    DiscoveryInfoResponse,
    JoinError,
    PresenceEvent,
    RegisterResponse,
    Rooms,
    SyncError,
<<<<<<< HEAD
    SyncResponse,
    ToDeviceEvent,
=======
    TransferMonitor,
    UploadError,
    UploadResponse,
>>>>>>> 4385f4e0
)
from nio.http import TransportResponse
from nio.responses import RegisterErrorResponse


async def test_decorator_async_context_manager_raises():
    """
    Ensure
    """
    with patch.dict(os.environ, {}, clear=True):
        with pytest.raises(KeyError) as e:
            async with MatrixClient() as client:
                pass
        assert "MATRIX_HOMESERVER_URL" in str(e.value)


@patch("fractal.matrix.async_client.AsyncClientConfig")
async def test_decorator_async_context_manager(AsyncClientConfigMock):
    homeserver_url = "http://homeserver"
    access_token = "access_token"
    max_timeouts = 5

    mock_config_instance = AsyncClientConfigMock.return_value

    async with MatrixClient(homeserver_url, access_token, max_timeouts=max_timeouts) as client:
        # make sure our code sets the access token on the instance of AsyncClient
        assert client.access_token == access_token
        client.close = AsyncMock()

    client.close.assert_awaited()

    # make sure max_timeouts was passed properly to AsyncClientConfig
    AsyncClientConfigMock.assert_called_with(max_timeouts=max_timeouts, request_timeout=5)


async def test_decorator_async_decorator():
    """
    Ensure the decorator passes an instance of AsyncClient as the last argument
    """

    @MatrixClient()
    async def test(foo, bar, client):
        assert isinstance(client, AsyncClient)

    await test("foo", "bar")  # type: ignore


async def test_decorator_async_decorator_no_home_server_and_no_matrix_id_raises_error():
    environment = deepcopy(os.environ)
    environment.pop("MATRIX_HOMESERVER_URL", None)
    environment.pop("MATRIX_ID", None)
    with patch.dict(os.environ, environment, clear=True):
        with pytest.raises(KeyError) as e:
            async with MatrixClient() as client:
                assert client.homeserver == None


async def test_context_manager_no_home_server():
    environment = deepcopy(os.environ)
    environment.pop("MATRIX_HOMESERVER_URL", None)
    matrix_id = "@user:homeserver.org"
    with patch.dict(os.environ, environment, clear=True):
        with patch(
            "fractal.matrix.async_client.get_homeserver_for_matrix_id",
            new=AsyncMock(return_value=("https://homeserver.org", False)),
        ) as mock_get_homeserver:
            async with MatrixClient(matrix_id=matrix_id) as client:
                assert client.homeserver == "https://homeserver.org"


async def test_context_manager_no_access_token():
    environment = deepcopy(os.environ)
    environment.pop("MATRIX_HOMESERVER_URL", None)
    environment.pop("MATRIX_ACCESS_TOKEN")
    matrix_id = "@user:homeserver.org"
    with patch.dict(os.environ, environment, clear=True):
        with patch(
            "fractal.matrix.async_client.get_homeserver_for_matrix_id",
            new=AsyncMock(return_value=("https://homeserver.org", False)),
        ) as mock_get_homeserver:
            async with MatrixClient(matrix_id=matrix_id) as client:
                assert client.access_token == None
                assert client.user == matrix_id


async def test_context_manager_testing_access_token():
    environment = deepcopy(os.environ)
    environment.pop("MATRIX_HOMESERVER_URL", None)
    environment.pop("MATRIX_ACCESS_TOKEN")
    matrix_id = "@user:homeserver.org"
    with patch.dict(os.environ, environment, clear=True):
        with patch(
            "fractal.matrix.async_client.get_homeserver_for_matrix_id",
            new=AsyncMock(return_value=("https://homeserver.org", False)),
        ) as mock_get_homeserver:
            async with MatrixClient(matrix_id=matrix_id, access_token="test_token") as client:
                assert client.user == ""


@patch("fractal.matrix.async_client.FractalAsyncClient")
async def test_get_matrix_homeserver_url_for_matrix_id(AsyncClientMock):
    client_instance = AsyncClientMock.return_value
    client_instance.close = AsyncMock()
    response = DiscoveryInfoResponse(homeserver_url="http://localhost:8008")
    client_instance.discovery_info = AsyncMock(return_value=response)

    homeserver_url, apex_changed = await get_homeserver_for_matrix_id("@user:localhost")
    assert homeserver_url == "http://localhost:8008"


@patch("fractal.matrix.async_client.FractalAsyncClient")
async def test_get_matrix_homeserver_url_for_matrix_id_not_found(AsyncClientMock):
    client_instance = AsyncClientMock.return_value
    client_instance.close = AsyncMock()
    homeserver_url = "https://matrix-client.matrix.org"
    discovery_info_response = DiscoveryInfoError(message="Test")
    discovery_info_response.transport_response = MagicMock(spec=TransportResponse)
    discovery_info_response.transport_response.ok = False
    discovery_info_response.transport_response.reason = "Not Found"
    response = AsyncMock(return_value=discovery_info_response)
    client_instance.discovery_info = response

    with pytest.raises(WellKnownNotFoundException) as e:
        await get_homeserver_for_matrix_id("@user:matrix.org")
    assert ".well-known" in str(e.value)
    client_instance.discovery_info.assert_awaited()


@patch("fractal.matrix.async_client.FractalAsyncClient")
async def test_get_matrix_homeserver_url_for_matrix_id_unknown_error(AsyncClientMock):
    client_instance = AsyncClientMock.return_value
    client_instance.close = AsyncMock()
    homeserver_url = "https://matrix-client.matrix.org"
    discovery_info_response = DiscoveryInfoError(message="Test")
    discovery_info_response.transport_response = MagicMock(spec=TransportResponse)
    discovery_info_response.transport_response.ok = False
    discovery_info_response.transport_response.reason = "Error"
    response = AsyncMock(return_value=discovery_info_response)
    client_instance.discovery_info = response

    with pytest.raises(UnknownDiscoveryInfoException) as e:
        await get_homeserver_for_matrix_id("@user:matrix.org")
    assert "Error" in str(e.value)
    client_instance.discovery_info.assert_awaited()


@patch("fractal.matrix.async_client.FractalAsyncClient")
async def test_get_matrix_homeserver_url_for_matrix_id_url_apex_changed(AsyncClientMock):
    client_instance = AsyncClientMock.return_value
    client_instance.close = AsyncMock()
    homeserver_url = "https://matrix-client.test.com"
    discovery_info_response = DiscoveryInfoResponse(homeserver_url)
    discovery_info_response.transport_response = MagicMock(spec=TransportResponse)
    discovery_info_response.transport_response.ok = False
    discovery_info_response.transport_response.reason = "Error"
    response = AsyncMock(return_value=discovery_info_response)
    client_instance.discovery_info = response
    server, apexchanged = await get_homeserver_for_matrix_id("@user:matrix.org")
    assert server == homeserver_url
    assert apexchanged == True
    client_instance.discovery_info.assert_awaited()


async def test_register_with_token_works():
    homeserver_url = "http://localhost:8008"
    access_token = "test_token"
    client = FractalAsyncClient(homeserver_url, access_token)
    matrix_id = "@user:localhost"
    password = "pass"
    registration_token = "test_reg"
    register_with_token_response = RegisterResponse(matrix_id, "devid", access_token)
    client.register_with_token = AsyncMock(return_value=register_with_token_response)
    token = await client.register_with_token(matrix_id, password, registration_token)


async def test_get_room_invites_sync_error():
    client = FractalAsyncClient()
    with patch.object(
        client, "sync", new=AsyncMock(return_value=SyncError("Error with request"))
    ):
        with pytest.raises(Exception) as e:
            await client.get_room_invites()
        assert "Error with request" in str(e.value)


@pytest.mark.skip("Figure out how to get a correct sync mock and what to pass as parameters")
async def test_get_room_invites_save_prev_next_batch():
    client = FractalAsyncClient()
    sample_next_batch = "sample_batch_value"
    # mock_sync_response = {"rooms": {"invite": {"room_id_1": {}, "room_id_2": {}}}}
    client.sync = AsyncMock(
        return_value=SyncResponse(
            next_batch=sample_next_batch,
        )
    )
    await client.get_room_invites()


async def test_join_room_logger():
    client = FractalAsyncClient()
    client.join = AsyncMock()
    room_id = "sample_room_id"
    with patch("fractal.matrix.async_client.logger", new=MagicMock()) as mock_logger:
        await client.join_room(room_id=room_id)
        mock_logger.info.assert_called_once_with(f"Joining room: {room_id}")


async def test_join_room_join_error():
    client = FractalAsyncClient()
    client.join = AsyncMock(return_value=JoinError("Failed to join room"))
    room_id = "sample_room_id"
    with pytest.raises(Exception) as e:
        await client.join_room(room_id=room_id)
    assert "Failed to join room" in str(e.value)


async def test_disable_ratelimiting_post_mock_correct(mock_aiohttp_client):
    client = FractalAsyncClient()
    matrix_id = "sample_matrix_id"
    request_url = f"{client.homeserver}/_synapse/admin/v1/users/{matrix_id}/override_ratelimit"
    mock_aiohttp_client.post(request_url, status=200)
    await client.disable_ratelimiting(matrix_id=matrix_id)
    mock_aiohttp_client.assert_called_with(
        request_url,
        method="POST",
        headers={"Authorization": f"Bearer {client.access_token}"},
        json={},
    )


async def test_disable_ratelimiting_override_error(mock_aiohttp_client):
    client = FractalAsyncClient()
    matrix_id = "sample_matrix_id"
    request_url = f"{client.homeserver}/_synapse/admin/v1/users/{matrix_id}/override_ratelimit"
    status = 500
    mock_aiohttp_client.post(request_url, status=status)
    with pytest.raises(Exception) as e:
        await client.disable_ratelimiting(matrix_id=matrix_id)
    assert f"Failed to override rate limit. Error Response status {status}: " in str(e.value)


async def test_disable_ratelimiting_logger(mock_aiohttp_client):
    client = FractalAsyncClient()
    matrix_id = "sample_matrix_id"
    request_url = f"{client.homeserver}/_synapse/admin/v1/users/{matrix_id}/override_ratelimit"
    mock_aiohttp_client.post(request_url, status=200)
    with patch("fractal.matrix.async_client.logger", new=MagicMock()) as mock_logger:
        await client.disable_ratelimiting(matrix_id=matrix_id)
        mock_logger.info.assert_called_with("Rate limit override successful.")
    mock_aiohttp_client.assert_called_with(
        request_url,
        method="POST",
        headers={"Authorization": f"Bearer {client.access_token}"},
        json={},
    )


async def test_generate_registration_token_post_mock(mock_aiohttp_client):
    client = FractalAsyncClient()
    request_url = f"{client.homeserver}/_synapse/admin/v1/registration_tokens/new"
    token_value = "sample_token"
    expected_payload = {"token": token_value}
    mock_aiohttp_client.post(request_url, status=200, payload=expected_payload)
    token = await client.generate_registration_token()
    assert isinstance(token, str)
    mock_aiohttp_client.assert_called_once_with(
        request_url,
        method="POST",
        headers={"Authorization": f"Bearer {client.access_token}"},
        json={},
    )


async def test_generate_registration_token_override_error(mock_aiohttp_client):
    client = FractalAsyncClient()
    request_url = f"{client.homeserver}/_synapse/admin/v1/registration_tokens/new"
    status = 500
    mock_aiohttp_client.post(request_url, status=status)
    with patch("fractal.matrix.async_client.logger", new=MagicMock()) as mock_logger:
        with pytest.raises(Exception):
            await client.generate_registration_token()
        mock_logger.error.assert_called_with(
            f"Failed to override rate limit. Error Response status {status}: "
        )


async def test_register_with_token_username_created_and_parent_register_with_token_called():
    client = FractalAsyncClient()
    matrix_id = "sample_matrix_id"
    password = "sample_password"
    registration_token = "sample_registration_token"
    with patch(
        "fractal.matrix.async_client.parse_matrix_id",
        new=MagicMock(return_value=["sample_username"]),
    ) as mock_parse:
        with patch(
            "fractal.matrix.async_client.AsyncClient.register_with_token", new=AsyncMock()
        ) as mock_register_with_token:
            client.disable_ratelimiting = AsyncMock()
            await client.register_with_token(
                matrix_id=matrix_id,
                password=password,
                registration_token=registration_token,
            )
            mock_register_with_token.assert_called_once_with(
                "sample_username", password, registration_token, device_name=""
            )


async def test_register_with_token_registererrorresponse():
    client = FractalAsyncClient()
    matrix_id = "sample_matrix_id"
    password = "sample_password"
    registration_token = "sample_registration_token"
    with patch("fractal.matrix.async_client.parse_matrix_id", new=MagicMock()) as mock_parse:
        with patch(
            "fractal.matrix.async_client.AsyncClient.register_with_token",
            new=AsyncMock(return_value=RegisterErrorResponse("Error with response")),
        ) as mock_register_with_token:
            with pytest.raises(Exception) as e:
                await client.register_with_token(
                    matrix_id=matrix_id,
                    password=password,
                    registration_token=registration_token,
                    disable_ratelimiting=True,
                )
            assert "Error with response" in str(e)


async def test_register_with_token_disable_ratelimiting_for_user():
    client = FractalAsyncClient()
    matrix_id = "sample_matrix_id"
    password = "sample_password"
    registration_token = "sample_registration_token"
    with patch("fractal.matrix.async_client.parse_matrix_id", new=MagicMock()) as mock_parse:
        with patch(
            "fractal.matrix.async_client.AsyncClient.register_with_token", new=AsyncMock()
        ) as mock_register_with_token:
            client.disable_ratelimiting = AsyncMock()
            await client.register_with_token(
                matrix_id=matrix_id,
                password=password,
                registration_token=registration_token,
            )
            client.disable_ratelimiting.assert_called_once_with(matrix_id)


async def test_register_with_token_successful_registration_access_token():
    client = FractalAsyncClient()
    matrix_id = "sample_matrix_id"
    password = "sample_password"
    registration_token = "sample_registration_token"
    expected_access_token = "expected_token"
    with patch("fractal.matrix.async_client.parse_matrix_id", new=MagicMock()) as mock_parse:
        with patch(
            "fractal.matrix.async_client.AsyncClient.register_with_token", new=AsyncMock()
        ) as mock_register_with_token:
            mock_register_with_token.return_value = RegisterResponse(
                user_id="sample_user",
                device_id="sample_device",
                access_token=expected_access_token,
            )
            client.disable_ratelimiting = AsyncMock()
            access_token = await client.register_with_token(
                matrix_id=matrix_id,
                password=password,
                registration_token=registration_token,
            )
            assert access_token == expected_access_token


<<<<<<< HEAD
@pytest.mark.skip()
async def test_upload_file_logger():
=======
async def test_upload_file_success_no_monitor(mock_async_context_manager):
>>>>>>> 4385f4e0
    client = FractalAsyncClient()
    success = (UploadResponse("http://Someurl"), {})
    client.upload = AsyncMock(return_value=success)
    file_path = "sample/file/path"
    # create mock to use fake file path for
    with patch("fractal.matrix.async_client.aiofiles_os.stat", new=AsyncMock()) as mock_file_stat:
        with patch(
            "fractal.matrix.async_client.aiofiles_open",
            new=MagicMock(spec=mock_async_context_manager),
        ) as mock_file_open:
            with patch("fractal.matrix.async_client.logger", new=MagicMock()) as mock_logger:
                content_uri = await client.upload_file(file_path=file_path)
                assert content_uri == "http://Someurl"
                mock_logger.info.assert_called_once_with(f"Uploading file: {file_path}")
                client.upload.assert_called()
                assert "monitor" not in client.upload.call_args.kwargs


async def test_upload_file_uploaderror(mock_async_context_manager):
    client = FractalAsyncClient()
    failure = (UploadError("Failed to upload file."), {})
    client.upload = AsyncMock(return_value=failure)
    file_path = "sample/file/path"
    # create mock to use fake file path for
    with patch("fractal.matrix.async_client.aiofiles_os.stat", new=AsyncMock()) as mock_file_stat:
        with patch(
            "fractal.matrix.async_client.aiofiles_open",
            new=MagicMock(spec=mock_async_context_manager),
        ) as mock_file_open:
            with patch("fractal.matrix.async_client.logger", new=MagicMock()) as mock_logger:
                with pytest.raises(Exception) as e:
                    await client.upload_file(file_path=file_path)
                assert "Failed to upload file." in str(e.value)


async def test_upload_file_monitor_success(mock_async_context_manager):
    client = FractalAsyncClient()
    success = (UploadResponse("http://Someurl"), {})
    client.upload = AsyncMock(return_value=success)
    file_path = "sample/file/path"
    # create mock to use fake file path for
    with patch("fractal.matrix.async_client.aiofiles_os.stat", new=AsyncMock()) as mock_file_stat:
        with patch(
            "fractal.matrix.async_client.aiofiles_open",
            new=MagicMock(spec=mock_async_context_manager),
        ) as mock_file_open:
            with patch("fractal.matrix.async_client.logger", new=MagicMock()) as mock_logger:
                trans_monitor = TransferMonitor(total_size=10)
                content_uri = await client.upload_file(file_path=file_path, monitor=trans_monitor)
                assert content_uri == "http://Someurl"
                mock_logger.info.assert_called_once_with(f"Uploading file: {file_path}")
                assert "http://Someurl" in content_uri
                client.upload.assert_called()
                assert client.upload.call_args.kwargs["monitor"].total_size == 10<|MERGE_RESOLUTION|>--- conflicted
+++ resolved
@@ -24,14 +24,9 @@
     RegisterResponse,
     Rooms,
     SyncError,
-<<<<<<< HEAD
-    SyncResponse,
-    ToDeviceEvent,
-=======
     TransferMonitor,
     UploadError,
     UploadResponse,
->>>>>>> 4385f4e0
 )
 from nio.http import TransportResponse
 from nio.responses import RegisterErrorResponse
@@ -403,12 +398,7 @@
             assert access_token == expected_access_token
 
 
-<<<<<<< HEAD
-@pytest.mark.skip()
-async def test_upload_file_logger():
-=======
 async def test_upload_file_success_no_monitor(mock_async_context_manager):
->>>>>>> 4385f4e0
     client = FractalAsyncClient()
     success = (UploadResponse("http://Someurl"), {})
     client.upload = AsyncMock(return_value=success)
