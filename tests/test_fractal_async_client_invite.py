from unittest.mock import AsyncMock, MagicMock, patch

import pytest
from fractal.matrix.async_client import FractalAsyncClient
from fractal.matrix.exceptions import InvalidMatrixIdException
from nio import (
    RoomGetStateEventError,
    RoomGetStateEventResponse,
    RoomInviteError,
    RoomInviteResponse,
    RoomPutStateError,
    RoomPutStateResponse,
)


async def test_invite_if_not_admin():
    sample_user_id = "@sample_user:sample_domain"
    sample_room_id = "sample_id"
    client = FractalAsyncClient()
    with pytest.raises(Exception) as e:
        await client.invite(user_id=sample_user_id, room_id=sample_room_id, admin=False)
    assert "FIXME: Only admin invites are supported for now." in str(e.value)


async def test_invite_all_lower_case_failed():
    sample_user_id = "@SaMplE_uSer:sample_domain"
    sample_room_id = "sample_id"
    client = FractalAsyncClient()
    with pytest.raises(Exception) as e:
        await client.invite(user_id=sample_user_id, room_id=sample_room_id, admin=True)
    assert "Matrix ids must be lowercase." in str(e.value)


async def test_invite_send_invite():
    sample_user_id = "@sample_user:sample_domain"
    sample_room_id = "sample_id"
    sample_event_id = "event_id"
    sample_state_key = "state_key"
    client = FractalAsyncClient()
    client.room_invite = AsyncMock(return_value=RoomInviteResponse())
    content = {"users": {}}
    client.room_get_state_event = AsyncMock(
        return_value=RoomGetStateEventResponse(
            content=content,
            event_type=sample_event_id,
            state_key=sample_state_key,
            room_id=sample_room_id,
        )
    )
    client.room_put_state = AsyncMock(
        return_value=RoomPutStateResponse(event_id=sample_event_id, room_id=sample_room_id)
    )
    with patch("fractal.matrix.async_client.logger", new=MagicMock()) as mock_logger:
        await client.invite(user_id=sample_user_id, room_id=sample_room_id, admin=True)
        mock_logger.info.assert_called_once_with(
            f"Sending invite to {sample_room_id} to user ({sample_user_id})"
        )


async def test_invite_raise_exception_for_userID():
    sample_user_id = "sample_user:sample_domain"
    sample_room_id = "sample_id"
    client = FractalAsyncClient()
<<<<<<< HEAD
    client.room_invite = AsyncMock(
        return_value=RoomInviteError("Expected UserID string to start with")
    )
    with pytest.raises(Exception) as e:
=======
    with pytest.raises(InvalidMatrixIdException) as e:
>>>>>>> 4385f4e0
        await client.invite(user_id=sample_user_id, room_id=sample_room_id, admin=True)
    assert f"{sample_user_id} is not a valid Matrix ID." in str(e.value)


async def test_invite_get_power_levels():
    sample_user_id = "@sample_user:sample_domain"
    sample_room_id = "sample_id"
    sample_event_id = "event_id"
    sample_state_key = "state_key"
    client = FractalAsyncClient()
    client.room_invite = AsyncMock(return_value=RoomInviteResponse())
    content = {"users": {}}
    client.room_get_state_event = AsyncMock(
        return_value=RoomGetStateEventResponse(
            content=content,
            event_type=sample_event_id,
            state_key=sample_state_key,
            room_id=sample_room_id,
        )
    )
    client.room_put_state = AsyncMock(
        return_value=RoomPutStateResponse(event_id=sample_event_id, room_id=sample_room_id)
    )
    await client.invite(user_id=sample_user_id, room_id=sample_room_id, admin=True)
    client.room_get_state_event.assert_called_once_with(sample_room_id, "m.room.power_levels")


async def test_invite_room_get_state_event_error_when_has_message():
    sample_user_id = "@sample_user:sample_domain"
    sample_room_id = "sample_id"
    client = FractalAsyncClient()
    client.room_invite = AsyncMock()
    client.room_get_state_event = AsyncMock(return_value=RoomGetStateEventError("Error message"))
    with pytest.raises(Exception) as e:
        await client.invite(user_id=sample_user_id, room_id=sample_room_id, admin=True)
    assert "Error message" in str(e.value)


# @pytest.mark.skip("Having trouble reaching the else condition and testing the exception")
async def test_invite_room_get_state_event_error_when_no_message():
    sample_user_id = "@sample_user:sample_domain"
    sample_room_id = "sample_id"
    sample_event_id = "event_id"
    sample_state_key = "state_key"
    client = FractalAsyncClient()
    client.room_invite = AsyncMock()
    client.room_get_state_event = AsyncMock(
        return_value=RoomGetStateEventResponse(
            content={"errcode": "sample_error"},
            event_type=sample_event_id,
            state_key=sample_state_key,
            room_id=sample_room_id,
        )
    )
    with pytest.raises(Exception) as e:
        await client.invite(user_id=sample_user_id, room_id=sample_room_id, admin=True)
    assert "error" in str(e.value)


async def test_invite_room_put_state_error():
    sample_user_id = "@sample_user:sample_domain"
    sample_room_id = "sample_id"
    sample_event_id = "event_id"
    sample_state_key = "state_key"
    client = FractalAsyncClient()
    client.room_invite = AsyncMock(return_value=RoomInviteResponse())
    content = {"users": {}}
    client.room_get_state_event = AsyncMock(
        return_value=RoomGetStateEventResponse(
            content=content,
            event_type=sample_event_id,
            state_key=sample_state_key,
            room_id=sample_room_id,
        )
    )
    client.room_put_state = AsyncMock(return_value=RoomPutStateError("Room Put State Error"))
    with pytest.raises(Exception) as e:
        await client.invite(user_id=sample_user_id, room_id=sample_room_id, admin=True)
    assert "Room Put State Error" in str(e.value)<|MERGE_RESOLUTION|>--- conflicted
+++ resolved
@@ -61,14 +61,7 @@
     sample_user_id = "sample_user:sample_domain"
     sample_room_id = "sample_id"
     client = FractalAsyncClient()
-<<<<<<< HEAD
-    client.room_invite = AsyncMock(
-        return_value=RoomInviteError("Expected UserID string to start with")
-    )
-    with pytest.raises(Exception) as e:
-=======
     with pytest.raises(InvalidMatrixIdException) as e:
->>>>>>> 4385f4e0
         await client.invite(user_id=sample_user_id, room_id=sample_room_id, admin=True)
     assert f"{sample_user_id} is not a valid Matrix ID." in str(e.value)
 
